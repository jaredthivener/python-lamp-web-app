[build-system]
requires = ["hatchling"]
build-backend = "hatchling.build"

[project]
name = "python-lamp-web-app"
version = "0.1.0"
description = "An enhanced interactive lamp web application with 3D animations and effects"
readme = "README.md"
license = {file = "LICENSE"}
authors = [
    {name = "Jared T"},
]
classifiers = [
    "Development Status :: 4 - Beta",
    "Intended Audience :: Developers",
    "License :: OSI Approved :: MIT License",
    "Programming Language :: Python :: 3",
    "Programming Language :: Python :: 3.12",
    "Programming Language :: Python :: 3.13",
]
requires-python = ">=3.12"
dependencies = [
    "fastapi==0.116.1",
    "uvicorn[standard]==0.35.0",
    "jinja2==3.1.6",
    "python-multipart==0.0.20",
    "pydantic==2.11.7",
    # Database dependencies
    "sqlalchemy==2.0.42",
    "pyodbc==5.2.0",
    "alembic==1.16.4",
    # Azure SDK for Key Vault
<<<<<<< HEAD
    "azure-keyvault-secrets==4.8.0",
    "azure-identity==1.24.0",
=======
    "azure-keyvault-secrets==4.10.0",
    "azure-identity==1.19.0",
>>>>>>> 84a23286
    # Additional utilities
    "python-dotenv==1.1.1",
]

[project.optional-dependencies]
dev = [
    "pytest>=7.0.0",
    "pytest-asyncio>=0.21.0",
    "httpx>=0.24.0",
    "black>=23.0.0",
    "mypy>=1.5.0",
]

[project.urls]
Homepage = "https://github.com/jaredthivener/python-lamp-web-app"
Repository = "https://github.com/jaredthivener/python-lamp-web-app"
Issues = "https://github.com/jaredthivener/python-lamp-web-app/issues"

[project.scripts]
lamp-app = "src.main:main"

# Hatchling build configuration
[tool.hatch.build.targets.wheel]
packages = ["src"]

[tool.uv]
dev-dependencies = [
    "pytest>=7.0.0",
    "pytest-asyncio>=0.21.0",
    "httpx>=0.24.0",
    "black>=23.0.0",
    "mypy>=1.5.0",
]

[tool.black]
target-version = ['py312']
line-length = 88
include = '\.pyi?$'
extend-exclude = '''
/(
  # directories
  \.eggs
  | \.git
  | \.hg
  | \.mypy_cache
  | \.tox
  | \.venv
  | build
  | dist
)/
'''

[tool.mypy]
python_version = "3.12"
check_untyped_defs = true
disallow_any_generics = true
disallow_incomplete_defs = true
disallow_untyped_defs = true
no_implicit_optional = true
warn_redundant_casts = true
warn_unused_ignores = true
warn_return_any = true
strict_equality = true

[tool.pytest.ini_options]
testpaths = ["tests"]
python_files = ["test_*.py", "*_test.py"]
python_classes = ["Test*"]
python_functions = ["test_*"]
addopts = "-v --tb=short"
asyncio_mode = "auto"
rules = [
    "auto",  # Auto-detect language and apply relevant rules
    "security",
    "python",
]<|MERGE_RESOLUTION|>--- conflicted
+++ resolved
@@ -31,13 +31,8 @@
     "pyodbc==5.2.0",
     "alembic==1.16.4",
     # Azure SDK for Key Vault
-<<<<<<< HEAD
-    "azure-keyvault-secrets==4.8.0",
     "azure-identity==1.24.0",
-=======
     "azure-keyvault-secrets==4.10.0",
-    "azure-identity==1.19.0",
->>>>>>> 84a23286
     # Additional utilities
     "python-dotenv==1.1.1",
 ]
